--- conflicted
+++ resolved
@@ -17,13 +17,8 @@
 
 
 # MC integration setup
-<<<<<<< HEAD
 dim = 3
-ncalls = np.int32(1e5)
-=======
-dim = 2
 ncalls = np.int32(1e3)
->>>>>>> ccb7d632
 n_iter = 5
 tf_pi = float_me(np.pi)
 
