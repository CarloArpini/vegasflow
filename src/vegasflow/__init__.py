"""Monte Carlo integration with Tensorflow"""

from vegasflow.configflow import int_me, float_me, run_eager
# Expose the main interfaces
<<<<<<< HEAD
from vegasflow.vflow import VegasFlow, vegas_wrapper
from vegasflow.plain import PlainFlow, plain_wrapper
from vegasflow.vflowplus import VegasFlowPlus, vegasflowplus_wrapper
=======
from vegasflow.vflow import VegasFlow, vegas_wrapper, vegas_sampler
from vegasflow.plain import PlainFlow, plain_wrapper, plain_sampler
>>>>>>> cb3efd25

__version__ = "1.2.2"<|MERGE_RESOLUTION|>--- conflicted
+++ resolved
@@ -2,13 +2,9 @@
 
 from vegasflow.configflow import int_me, float_me, run_eager
 # Expose the main interfaces
-<<<<<<< HEAD
-from vegasflow.vflow import VegasFlow, vegas_wrapper
-from vegasflow.plain import PlainFlow, plain_wrapper
-from vegasflow.vflowplus import VegasFlowPlus, vegasflowplus_wrapper
-=======
 from vegasflow.vflow import VegasFlow, vegas_wrapper, vegas_sampler
 from vegasflow.plain import PlainFlow, plain_wrapper, plain_sampler
->>>>>>> cb3efd25
+from vegasflow.vflowplus import VegasFlowPlus, vegasflowplus_wrapper
+# TODO: create a sampler for vegasflowplus
 
 __version__ = "1.2.2"