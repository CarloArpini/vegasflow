"""
Define some constants, header style
"""
# Most of this can be moved to a yaml file without loss of generality
import os
import logging
import numpy as np

# Some global parameters
BINS_MAX = 50
ALPHA = 1.5
TECH_CUT = 1e-8
# Set up the logistics of the integration
# Events Limit limits how many events are done in one single run of the event_loop
# set it lower if hitting memory problems
MAX_EVENTS_LIMIT = int(1e6)
# Select the list of devices to look for
DEFAULT_ACTIVE_DEVICES = ["GPU"]  # , 'CPU']

# Log levels
LOG_DICT = {"0": logging.ERROR, "1": logging.WARNING, "2": logging.INFO, "3": logging.DEBUG}

# Read the VEGASFLOW environment variables
_log_level_idx = os.environ.get("VEGASFLOW_LOG_LEVEL")
_data_path = os.environ.get("VEGASFLOW_DATA_PATH")
_float_env = os.environ.get("VEGASFLOW_FLOAT", "64")
_int_env = os.environ.get("VEGASFLOW_INT", "32")


# Logging
_bad_log_warning = None
if _log_level_idx not in LOG_DICT:
    _bad_log_warning = _log_level_idx
    _log_level_idx = None

if _log_level_idx is None:
    # If no log level is provided, set some defaults
    _log_level = LOG_DICT["2"]
    _tf_log_level = LOG_DICT["0"]
else:
    _log_level = _tf_log_level = LOG_DICT[_log_level_idx]

# Configure logging
logger = logging.getLogger(__name__.split(".")[0])
logger.setLevel(_log_level)

# Create and format the log handler
_console_handler = logging.StreamHandler()
_console_handler.setLevel(_log_level)
_console_format = logging.Formatter("[%(levelname)s] (%(name)s) %(message)s")
_console_handler.setFormatter(_console_format)
logger.addHandler(_console_handler)

os.environ.setdefault("TF_CPP_MIN_LOG_LEVEL", "1")
import tensorflow as tf

tf.get_logger().setLevel(_tf_log_level)

# set the precision type
if _float_env == "64":
    DTYPE = tf.float64
    FMAX = tf.constant(np.finfo(np.float64).max, dtype=DTYPE)
elif _float_env == "32":
    DTYPE = tf.float32
    FMAX = tf.constant(np.finfo(np.float32).max, dtype=DTYPE)
else:
    DTYPE = tf.float64
    FMAX = tf.constant(np.finfo(np.float64).max, dtype=DTYPE)
    logger.warning(f"PDFFLOW_FLOAT={_float_env} not understood, defaulting to 64 bits")

if _int_env == "64":
    DTYPEINT = tf.int64
elif _int_env == "32":
    DTYPEINT = tf.int32
else:
    DTYPEINT = tf.int64
    logger.warning(f"PDFFLOW_INT={_int_env} not understood, defaulting to 64 bits")


def run_eager(flag=True):
    """Wrapper around `run_functions_eagerly`
    When used no function is compiled
    """
    if tf.__version__ < "2.3.0":
        tf.config.experimental_run_functions_eagerly(flag)
    else:
        tf.config.run_functions_eagerly(flag)


FMAX = tf.constant(np.finfo(np.float64).max, dtype=DTYPE)
# The wrappers below transform tensors and array to the correct type
def int_me(i):
    """Cast the input to the `DTYPEINT` type"""
    return tf.cast(i, dtype=DTYPEINT)


def float_me(i):
    """Cast the input to the `DTYPE` type"""
    return tf.cast(i, dtype=DTYPE)


ione = int_me(1)
izero = int_me(0)
fone = float_me(1)
<<<<<<< HEAD
fzero = float_me(0)


# Define some default parameters for the MC algorithms
BINS_MAX = 50
ALPHA = 1.5
TECH_CUT = float_me(1e-8)
BETA = 0.75

# Set up the logistics of the integration
# Events Limit limits how many events are done in one single run of the event_loop
# set it lower if hitting memory problems
MAX_EVENTS_LIMIT = int(1e6)
# Maximum number of evaluation per hypercube for the class VegasFlowPlus
MAX_NEVAL_HCUBE = int(1e4)
# Select the list of devices to look for
DEFAULT_ACTIVE_DEVICES = ["GPU"] # , 'CPU']
=======
fzero = float_me(0)
>>>>>>> cb3efd25
<|MERGE_RESOLUTION|>--- conflicted
+++ resolved
@@ -66,7 +66,7 @@
 else:
     DTYPE = tf.float64
     FMAX = tf.constant(np.finfo(np.float64).max, dtype=DTYPE)
-    logger.warning(f"PDFFLOW_FLOAT={_float_env} not understood, defaulting to 64 bits")
+    logger.warning(f"VEGASFLOW_FLOAT={_float_env} not understood, defaulting to 64 bits")
 
 if _int_env == "64":
     DTYPEINT = tf.int64
@@ -74,7 +74,7 @@
     DTYPEINT = tf.int32
 else:
     DTYPEINT = tf.int64
-    logger.warning(f"PDFFLOW_INT={_int_env} not understood, defaulting to 64 bits")
+    logger.warning(f"VEGASFLOW_INT={_int_env} not understood, defaulting to 64 bits")
 
 
 def run_eager(flag=True):
@@ -102,10 +102,10 @@
 ione = int_me(1)
 izero = int_me(0)
 fone = float_me(1)
-<<<<<<< HEAD
 fzero = float_me(0)
 
 
+# TODO: everything below should be moved to the right classes
 # Define some default parameters for the MC algorithms
 BINS_MAX = 50
 ALPHA = 1.5
@@ -119,7 +119,4 @@
 # Maximum number of evaluation per hypercube for the class VegasFlowPlus
 MAX_NEVAL_HCUBE = int(1e4)
 # Select the list of devices to look for
-DEFAULT_ACTIVE_DEVICES = ["GPU"] # , 'CPU']
-=======
-fzero = float_me(0)
->>>>>>> cb3efd25
+DEFAULT_ACTIVE_DEVICES = ["GPU"] # , 'CPU']