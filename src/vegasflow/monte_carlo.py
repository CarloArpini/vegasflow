--- conflicted
+++ resolved
@@ -41,9 +41,6 @@
 import joblib
 import numpy as np
 import tensorflow as tf
-<<<<<<< HEAD
-from vegasflow.configflow import MAX_EVENTS_LIMIT, DEFAULT_ACTIVE_DEVICES, DTYPE, TECH_CUT, float_me, int_me
-=======
 from vegasflow.configflow import (
     MAX_EVENTS_LIMIT,
     DEFAULT_ACTIVE_DEVICES,
@@ -51,8 +48,8 @@
     DTYPEINT,
     TECH_CUT,
     float_me,
+    int_me
 )
->>>>>>> cb3efd25
 
 
 logger = logging.getLogger(__name__)
