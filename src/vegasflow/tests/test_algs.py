--- conflicted
+++ resolved
@@ -13,11 +13,8 @@
 from vegasflow.configflow import DTYPE
 from vegasflow.vflow import VegasFlow
 from vegasflow.plain import PlainFlow
-<<<<<<< HEAD
 from vegasflow.vflowplus import VegasFlowPlus
-=======
 from vegasflow import plain_sampler, vegas_sampler
->>>>>>> cb3efd25
 
 # Test setup
 dim = 2
@@ -142,22 +139,6 @@
 
 
 def test_PlainFlow():
-<<<<<<< HEAD
-    plain_instance = instance_and_compile(PlainFlow)
-    result = plain_instance.run_integration(n_iter)
-    check_is_one(result)
-
-def test_VegasFlowPlus_ADAPTIVE_SAMPLING():
-    vflowplus_instance = instance_and_compile(VegasFlowPlus)
-    result = vflowplus_instance.run_integration(n_iter)
-    check_is_one(result)
-
-def test_VegasFlowPlus_NOT_ADAPTIVE_SAMPLING():
-    vflowplus_instance = VegasFlowPlus(dim, ncalls, adaptive=False)
-    vflowplus_instance.compile(example_integrand)
-    result = vflowplus_instance.run_integration(n_iter)
-    check_is_one(result)
-=======
     # TODO: move the loop to hypothesis...
     for mode in range(4):
         plain_instance = instance_and_compile(PlainFlow, mode)
@@ -193,4 +174,14 @@
     _ = helper_rng_tester(p.generate_random_array, n_events)
     v = vegas_sampler(example_integrand, dim, n_events, training_steps=2)
     _ = helper_rng_tester(v, n_events)
->>>>>>> cb3efd25
+
+def test_VegasFlowPlus_ADAPTIVE_SAMPLING():
+    vflowplus_instance = instance_and_compile(VegasFlowPlus)
+    result = vflowplus_instance.run_integration(n_iter)
+    check_is_one(result)
+
+def test_VegasFlowPlus_NOT_ADAPTIVE_SAMPLING():
+    vflowplus_instance = VegasFlowPlus(dim, ncalls, adaptive=False)
+    vflowplus_instance.compile(example_integrand)
+    result = vflowplus_instance.run_integration(n_iter)
+    check_is_one(result)