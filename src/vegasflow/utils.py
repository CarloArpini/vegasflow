--- conflicted
+++ resolved
@@ -2,11 +2,7 @@
     This module contains tensorflow_compiled utilities
 """
 
-<<<<<<< HEAD
 from vegasflow.configflow import DTYPEINT, DTYPE, float_me, int_me, fzero
-=======
-from vegasflow.configflow import DTYPEINT, fzero, int_me
->>>>>>> 1bf91f2a
 import tensorflow as tf
 
 
@@ -42,14 +38,14 @@
     final_result = tf.reduce_sum(res_tmp, axis=1)
     return final_result
 
-<<<<<<< HEAD
 def py_consume_array_into_indices(input_arr, indices, result_size):
     """
     Python interface wrapper for ``consume_array_into_indices``.
     It casts the possible python-object input into the correct tensorflow types.
     """
     return consume_array_into_indices(float_me(input_arr), int_me(indices), int_me(result_size))
-=======
+
+
 def generate_condition_function(n_mask, condition='and'):
     """ Generates a function that takes a number of masks
     and returns a combination of all n_masks for the given condition.
@@ -140,5 +136,4 @@
     signature = n_mask*[tf.TensorSpec(shape=[None], dtype=tf.bool)]
 
     condition_to_idx = tf.function(py_condition, input_signature=signature)
-    return condition_to_idx
->>>>>>> 1bf91f2a
+    return condition_to_idx